--- conflicted
+++ resolved
@@ -114,13 +114,8 @@
 
 def train(model, model_name, train_loader, valid_loader, epochs=1000):
     # Create callbacks and checkpoints
-<<<<<<< HEAD
     lrscheduler = ReduceLROnPlateau(patience=3, verbose=True)
-    early_stopping = EarlyStopping(patience=10)
-=======
-    lrscheduler = ReduceLROnPlateau(patience=3)
-    early_stopping = EarlyStopping(patience=10, min_delta=1e-4)
->>>>>>> 7ef30d17
+    early_stopping = EarlyStopping(patience=10, min_delta=1e-4, verbose=True)
     model_path = './models/'
 
     os.makedirs(model_path, exist_ok=True)
@@ -168,35 +163,16 @@
     save_embeddings(char_embeddings, filename)
 
 
-<<<<<<< HEAD
-def predict_OOV(model, char_to_idx, OOV_path, filename):
-    OOVs = load_vocab(OOV_path)
-    max_length = max([len(w) for w in OOVs])
-    OOVs_to_idx = np.zeros((len(OOVs), max_length), dtype=int)
-    for i, w in enumerate(OOVs):
-        for j, c in enumerate(w):
-            OOVs_to_idx[i,j] = char_to_idx[c]
-
-    OOV_embeddings = model.predict(OOVs_to_idx, batch_size=1)
-    save_embeddings({w:e for w,e in zip(OOVs, OOV_embeddings)}, filename)
-
-
-=======
->>>>>>> 7ef30d17
 def main(model_name, device=0, d=100, epochs=100, char_embedding_dimension=16, debug_mode=True):
     # Global parameters
     debug_mode = debug_mode
     verbose = True
     save = True
-<<<<<<< HEAD
     seed = 42
     torch.manual_seed(seed)
     np.random.seed(seed)
     random.seed(seed)
     
-=======
-
->>>>>>> 7ef30d17
     logging.info("Debug mode: {}".format(debug_mode))
     logging.info("Verbose: {}".format(verbose))
 
