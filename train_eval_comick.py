--- conflicted
+++ resolved
@@ -7,11 +7,7 @@
 logging.basicConfig()
 logging.getLogger().setLevel(logging.INFO)
 
-<<<<<<< HEAD
-from comick import Comick
-=======
-from comick import ComickDev, ComickUniqueContext, LRComick
->>>>>>> d3d67027
+from comick import Comick, ComickDev, ComickUniqueContext, LRComick
 from utils import save_embeddings
 from utils import square_distance, cosine_sim
 from utils import make_vocab, WordsInContextVectorizer
@@ -189,16 +185,14 @@
         epochs = 3
 
     # Create the model
-<<<<<<< HEAD
-    net = Comick(
-=======
-    net = LRComick(
->>>>>>> d3d67027
+    net = ComickDev(
         characters_vocabulary=char_to_idx,
         words_vocabulary=word_to_idx,
         characters_embedding_dimension=20,
         word_embeddings_dimension=d,
         words_embeddings=embeddings,
+        context_dropout_p=0.5,
+        fc_dropout_p=0.5,
         freeze_word_embeddings=freeze_word_embeddings
     )
     model_name = "{}_{}".format(model_name, net.version)
