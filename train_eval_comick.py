import os
import argparse
import logging
import pickle

logging.basicConfig()
logging.getLogger().setLevel(logging.INFO)

import numpy as np
from sklearn.metrics.pairwise import cosine_similarity
from pytoune import torch_to_numpy, tensors_to_variables
from pytoune.framework import Model
from pytoune.framework.callbacks import ReduceLROnPlateau, EarlyStopping, ModelCheckpoint, CSVLogger
from torch.optim import Adam

from data.dataset_manager import CoNLL, Sentiment, SemEval
from data_preparation import prepare_data
from evaluation.intrinsic_evaluation import evaluate, predict_mean_embeddings, Evaluator
from per_class_dataset import *

from comick import ComickDev, ComickUniqueContext, LRComick, LRComickContextOnly

from utils import load_embeddings
from utils import square_distance, cosine_sim
from utils import make_vocab, WordsInContextVectorizer
from utils import collate_fn, collate_x

from downstream_task.part_of_speech.train import train as train_pos
from downstream_task.named_entity_recognition.train import train as train_ner
from downstream_task.sentiment_classification.train import train as train_sent
from downstream_task.chunking.train import train as train_chunk
from downstream_task.semeval.train import train as train_semeval

model_path = './models/'

def train(model, model_name, train_loader, valid_loader, epochs=1000):
    # Create callbacks and checkpoints
    lrscheduler = ReduceLROnPlateau(patience=3)
    early_stopping = EarlyStopping(patience=10, min_delta=1e-4)

    os.makedirs(model_path, exist_ok=True)
    ckpt_best = ModelCheckpoint(model_path + 'best_' + model_name + '.torch',
                                save_best_only=True,
                                restore_best=True,
                                temporary_filename=model_path + 'temp_best_' + model_name + '.torch',
                                verbose=True,
                                )

    ckpt_last = ModelCheckpoint(model_path + 'last_' + model_name + '.torch',
                                temporary_filename=model_path + 'temp_last_' + model_name + '.torch')

    logger_path = './train_logs/'
    os.makedirs(logger_path, exist_ok=True)
    csv_logger = CSVLogger(logger_path + model_name + '.csv')

    callbacks = [
        lrscheduler,
        ckpt_best,
        ckpt_last,
        early_stopping,
        csv_logger
    ]

    # Fit the model
    model.fit_generator(train_loader, valid_loader,
                        epochs=epochs, callbacks=callbacks)


def main(task_config, n=21, k=2, device=0, d=100, epochs=100):
    # Global parameters
    debug_mode = False
    verbose = True
    save = True
    freeze_word_embeddings = True
    over_population_threshold = 100
    relative_over_population = True
    data_augmentation = True
    if debug_mode:
        data_augmentation = False
        over_population_threshold = None

    logging.info("Task name: {}".format(task_config['name']))
    logging.info("Debug mode: {}".format(debug_mode))
    logging.info("Verbose: {}".format(verbose))
    logging.info("Freeze word embeddings: {}".format(freeze_word_embeddings))
    logging.info("Over population threshold: {}".format(over_population_threshold))
    logging.info("Relative over population: {}".format(relative_over_population))
    logging.info("Data augmentation: {}".format(data_augmentation))

    use_gpu = torch.cuda.is_available()
    use_gpu = False
    if use_gpu:
        cuda_device = device
        torch.cuda.set_device(cuda_device)
        logging.info('Using GPU')

    # Load dataset
    dataset = task_config['dataset'](False, relative_path='./data/')

    all_sentences = dataset.get_train_sentences + dataset.get_valid_sentences + dataset.get_test_sentences

    word_embeddings = load_embeddings('./data/glove_embeddings/glove.6B.{}d.txt'.format(d))
    chars_embeddings = load_embeddings('./predicted_char_embeddings/char_mimick_glove_d100_c20')

    # Prepare vectorizer
    word_to_idx, char_to_idx = make_vocab(all_sentences)
    vectorizer = WordsInContextVectorizer(word_to_idx, char_to_idx)
    vectorizer = vectorizer

    # Initialize training parameters
    model_name = '{}_n{}_k{}_d{}_e{}'.format(task_config['name'], n, k, d, epochs)
    lr = 0.001
    if debug_mode:
        model_name = 'testing_' + model_name
        save = False
        epochs = 3

    # Create the model
    net = ComickDev(
        characters_vocabulary=char_to_idx,
        words_vocabulary=word_to_idx,
        characters_embedding_dimension=20,
        # characters_embeddings=chars_embeddings,
        word_embeddings_dimension=d,
        words_embeddings=word_embeddings,
        # context_dropout_p=0.5,
        # fc_dropout_p=0.5,
        freeze_word_embeddings=freeze_word_embeddings
    )
    model_name = "{}_{}_v{}".format(model_name, net.__class__.__name__.lower(), net.version)
    handler = logging.FileHandler('{}.log'.format(model_name))
    logger.addHandler(handler)

    model = Model(
        model=net,
        optimizer=Adam(net.parameters(), lr=lr),
        loss_function=square_distance,
        metrics=[cosine_sim],
    )
    if use_gpu:
        model.cuda()

    # Prepare examples
    train_loader, valid_loader, test_loader, oov_loader = prepare_data(
        dataset=dataset,
        embeddings=word_embeddings,
        vectorizer=vectorizer,
        n=n,
        use_gpu=use_gpu,
        k=k,
        over_population_threshold=over_population_threshold,
        relative_over_population=relative_over_population,
        data_augmentation=data_augmentation,
        debug_mode=debug_mode,
        verbose=verbose,
    )

    # Set up the callbacks and train
    train(
        model, model_name,
        train_loader=train_loader,
        valid_loader=valid_loader,
        epochs=epochs,
    )

    # test_embeddings = evaluate(
    #     model,
    #     test_loader=test_loader,
    #     test_embeddings=word_embeddings,
    #     save=save,
    #     model_name=model_name + '.txt'
    # )

<<<<<<< HEAD
    if not debug_mode:
        intrinsic_results = Evaluator(model,
                                      test_loader,
                                      idx_to_word={v: k for k, v in word_to_idx.items()},
                                      idx_to_char={v: k for k, v in char_to_idx.items()},
                                      word_embeddings=word_embeddings)
        for k, v in intrinsic_results.global_results.items():
            logging.info("{} {}".format(k, v))
        pickle.dump(intrinsic_results, open('./evaluation/intrinsic_{}.pkl'.format(model_name), 'wb'))
=======
    intrinsic_results = Evaluator(model,
                                  test_loader,
                                  idx_to_word={v: k for k, v in word_to_idx.items()},
                                  idx_to_char={v: k for k, v in char_to_idx.items()},
                                  word_embeddings=word_embeddings)
    for k, v in intrinsic_results.global_results:
        logging.info("{} {}".format(k, v))
    
    results_pathfile = './evaluation/intrinsic/intrinsic_{}.pkl'.format(model_name)
    os.makedirs(results_pathfile, exist_ok=True)
    pickle.dump(intrinsic_results, open(results_pathfile, 'wb'))
    
    oov_results = Evaluator(model, oov_loader)
    predicted_oov_embeddings = oov_results.get_mean_predicted_embeddings()
    # predicted_oov_embeddings = predict_mean_embeddings(model, oov_loader)
>>>>>>> fc0a0a49

    predicted_oov_embeddings = predict_mean_embeddings(model, oov_loader)
    oov_words = set(predicted_oov_embeddings.keys())
    # Override embeddings with the training ones
    # Make sure we only have embeddings from the corpus data
    # logging.info("Evaluating embeddings...")
    predicted_oov_embeddings.update(word_embeddings)

    model_state_path = "{}last_{}.torch".format(model_path, model_name)
    for task in task_config['tasks']:
        logging.info("Using predicted embeddings on {} task...".format(task['name']))
        task['script'](net, model_state_path, n, oov_words, task['name'] + "_" + model_name, device, debug_mode)
    logger.removeHandler(handler)


def get_tasks_configs():
    return [
        {
            'name': 'conll',
            'dataset': CoNLL,
            'tasks': [
                {
                    'name': 'ner',
                    'script': train_ner
                },
                {
                    'name': 'pos',
                    'script': train_pos
                },
                {
                    'name': 'chunk',
                    'script': train_chunk
                },
            ]
        },
        {
            'name': 'semeval',
            'dataset': SemEval,
            'tasks': [
                {
                    'name': 'semeval',
                    'script': train_semeval
                }
            ]
        },
        {
            'name': 'sent',
            'dataset': Sentiment,
            'tasks': [
                {
                    'name': 'sent',
                    'script': train_sent
                },
            ]
        },
    ]


if __name__ == '__main__':
    from time import time

    seed = 42
    torch.manual_seed(seed)
    np.random.seed(seed)
    random.seed(seed)
    t = time()
    try:
        parser = argparse.ArgumentParser()
        parser.add_argument("k", default=2, nargs='?')
        parser.add_argument("device", default=0, nargs='?')
        parser.add_argument("d", default=100, nargs='?')
        parser.add_argument("e", default=100, nargs='?')
        parser.add_argument("t", default='ner', nargs='?')
        args = parser.parse_args()
        k = int(args.k)
        device = int(args.device)
        d = int(args.d)
        epochs = int(args.e)
        task = args.t
        if d not in [50, 100, 200, 300]:
            raise ValueError(
                "The embedding dimension 'd' should of 50, 100, 200 or 300.")
        logger = logging.getLogger()
        for n in [5, 9, 15, 21, 41]:
            for task_config in get_tasks_configs():
                main(task_config, n=n, k=k, device=device, d=d, epochs=epochs)
    except:
        logging.info('Execution stopped after {:.2f} seconds.'.format(time() - t))
        raise
    logging.info('Execution completed in {:.2f} seconds.'.format(time() - t))<|MERGE_RESOLUTION|>--- conflicted
+++ resolved
@@ -2,7 +2,6 @@
 import argparse
 import logging
 import pickle
-
 logging.basicConfig()
 logging.getLogger().setLevel(logging.INFO)
 
@@ -95,8 +94,8 @@
         logging.info('Using GPU')
 
     # Load dataset
-    dataset = task_config['dataset'](False, relative_path='./data/')
-
+    dataset = task_config['dataset'](debug_mode, relative_path='./data/')
+    
     all_sentences = dataset.get_train_sentences + dataset.get_valid_sentences + dataset.get_test_sentences
 
     word_embeddings = load_embeddings('./data/glove_embeddings/glove.6B.{}d.txt'.format(d))
@@ -171,17 +170,6 @@
     #     model_name=model_name + '.txt'
     # )
 
-<<<<<<< HEAD
-    if not debug_mode:
-        intrinsic_results = Evaluator(model,
-                                      test_loader,
-                                      idx_to_word={v: k for k, v in word_to_idx.items()},
-                                      idx_to_char={v: k for k, v in char_to_idx.items()},
-                                      word_embeddings=word_embeddings)
-        for k, v in intrinsic_results.global_results.items():
-            logging.info("{} {}".format(k, v))
-        pickle.dump(intrinsic_results, open('./evaluation/intrinsic_{}.pkl'.format(model_name), 'wb'))
-=======
     intrinsic_results = Evaluator(model,
                                   test_loader,
                                   idx_to_word={v: k for k, v in word_to_idx.items()},
@@ -197,10 +185,7 @@
     oov_results = Evaluator(model, oov_loader)
     predicted_oov_embeddings = oov_results.get_mean_predicted_embeddings()
     # predicted_oov_embeddings = predict_mean_embeddings(model, oov_loader)
->>>>>>> fc0a0a49
-
-    predicted_oov_embeddings = predict_mean_embeddings(model, oov_loader)
-    oov_words = set(predicted_oov_embeddings.keys())
+
     # Override embeddings with the training ones
     # Make sure we only have embeddings from the corpus data
     # logging.info("Evaluating embeddings...")
@@ -258,7 +243,6 @@
 
 if __name__ == '__main__':
     from time import time
-
     seed = 42
     torch.manual_seed(seed)
     np.random.seed(seed)
