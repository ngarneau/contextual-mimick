import logging
import torch
import numpy as np
import random

from pytoune.framework import ReduceLROnPlateau, EarlyStopping, ModelCheckpoint, CSVLogger, Model
from sklearn.model_selection import train_test_split
from torch.optim import Adam
from torch.utils.data import DataLoader

from downstream_task.models import LSTMTagger
from downstream_task.sequence_tagging import sequence_cross_entropy, acc, collate_examples, make_vocab_and_idx, f1
from utils import load_embeddings


def parse_conll_file(filename):
    sentences = list()
    targets = list()
    with open(filename, encoding='utf-8') as fhandler:
        sentence = list()
        tags = list()
        for line in fhandler:
            if not (line.startswith('-DOCSTART-') or line.startswith('\n')):
                token, pos, chunk, e = line[:-1].split(' ')
                sentence.append(token.lower())
                tags.append(e)
            else:
                if len(sentence) > 0:
                    sentences.append(sentence)
                    targets.append(tags)
                sentence = list()
                tags = list()
    return sentences, targets


def train(embeddings, model_name='vanilla', device=0):


    train_sentences, train_tags = parse_conll_file('./data/conll/train.txt')
    valid_sentences, valid_tags = parse_conll_file('./data/conll/valid.txt')
    test_sentences, test_tags = parse_conll_file('./data/conll/test.txt')

    words_vocab, words_to_idx = make_vocab_and_idx(train_sentences + valid_sentences + test_sentences)
    tags_vocab, tags_to_idx = make_vocab_and_idx(train_tags + valid_tags + test_tags)

    train_sentences = [[words_to_idx[word] for word in sentence] for sentence in train_sentences]
    train_tags = [[tags_to_idx[word] for word in sentence] for sentence in train_tags]

    valid_sentences = [[words_to_idx[word] for word in sentence] for sentence in valid_sentences]
    valid_tags = [[tags_to_idx[word] for word in sentence] for sentence in valid_tags]

    test_sentences = [[words_to_idx[word] for word in sentence] for sentence in test_sentences]
    test_tags = [[tags_to_idx[word] for word in sentence] for sentence in test_tags]


    train_dataset = list(zip(train_sentences, train_tags))
    valid_dataset = list(zip(valid_sentences, valid_tags))
    test_dataset = list(zip(test_sentences, test_tags))

    def cuda_collate(samples):
        words_tensor, labels_tensor = collate_examples(samples)
        return words_tensor.cuda(), labels_tensor.cuda()

    use_gpu = torch.cuda.is_available()
    if use_gpu:
        cuda_device = device
        torch.cuda.set_device(cuda_device)
        logging.info('Using GPU')

    if use_gpu:
        collate_fn = cuda_collate
    else:
        collate_fn = collate_examples

    train_loader = DataLoader(
        train_dataset,
        batch_size=32,
        shuffle=True,
        collate_fn=collate_fn
    )


    valid_loader = DataLoader(
        valid_dataset,
        batch_size=32,
        shuffle=True,
        collate_fn=collate_fn
    )

    test_loader = DataLoader(
        test_dataset,
        batch_size=32,
        shuffle=True,
        collate_fn=collate_fn
    )

    net = LSTMTagger(
        100,
        50,
        words_to_idx,
        len(tags_to_idx),
        use_gpu
    )
    net.load_words_embeddings(embeddings)
    if use_gpu:
        net.cuda()

<<<<<<< HEAD
    lrscheduler = ReduceLROnPlateau(patience=5)
    early_stopping = EarlyStopping(patience=10)
    model_path = './models/'
    checkpoint = ModelCheckpoint(model_path+'ner_'+model_name+'.torch',
                                 save_best_only=True,
                                 restore_best=True,
                                 temporary_filename=model_path+'tmp_ner_'+model_name+'.torch')
=======
    lrscheduler = ReduceLROnPlateau(patience=2)
    early_stopping = EarlyStopping(patience=5)
    checkpoint = ModelCheckpoint('./models/ner_{}.torch'.format(model_name), save_best_only=True, restore_best=True)
>>>>>>> 529c0901
    csv_logger = CSVLogger('./train_logs/ner_{}.csv'.format(model_name))
    model = Model(net, Adam(net.parameters(), lr=0.001), sequence_cross_entropy, metrics=[f1])
    model.fit_generator(train_loader, valid_loader, epochs=40, callbacks=[lrscheduler, checkpoint, early_stopping, csv_logger])

    loss, metric = model.evaluate_generator(test_loader)
    logging.info("Test loss: {}".format(loss))
    logging.info("Test metric: {}".format(metric))


if __name__ == '__main__':
    for i in range(5):
        seed = 42 + i  # "Seed" of light
        torch.manual_seed(seed)
        np.random.seed(seed)
        random.seed(seed)
        logging.getLogger().setLevel(logging.INFO)
        embeddings = load_embeddings('./data/glove_embeddings/glove.6B.100d.txt')
        train(embeddings, "vanilla_{}".format(i), 0)<|MERGE_RESOLUTION|>--- conflicted
+++ resolved
@@ -105,19 +105,16 @@
     if use_gpu:
         net.cuda()
 
-<<<<<<< HEAD
-    lrscheduler = ReduceLROnPlateau(patience=5)
-    early_stopping = EarlyStopping(patience=10)
+
+    lrscheduler = ReduceLROnPlateau(patience=2)
+    early_stopping = EarlyStopping(patience=5)
     model_path = './models/'
     checkpoint = ModelCheckpoint(model_path+'ner_'+model_name+'.torch',
                                  save_best_only=True,
                                  restore_best=True,
-                                 temporary_filename=model_path+'tmp_ner_'+model_name+'.torch')
-=======
-    lrscheduler = ReduceLROnPlateau(patience=2)
-    early_stopping = EarlyStopping(patience=5)
-    checkpoint = ModelCheckpoint('./models/ner_{}.torch'.format(model_name), save_best_only=True, restore_best=True)
->>>>>>> 529c0901
+                                 temporary_filename=model_path+'tmp_ner_'+model_name+'.torch',
+                                 verbose=True)
+
     csv_logger = CSVLogger('./train_logs/ner_{}.csv'.format(model_name))
     model = Model(net, Adam(net.parameters(), lr=0.001), sequence_cross_entropy, metrics=[f1])
     model.fit_generator(train_loader, valid_loader, epochs=40, callbacks=[lrscheduler, checkpoint, early_stopping, csv_logger])
