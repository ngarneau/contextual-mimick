--- conflicted
+++ resolved
@@ -165,11 +165,6 @@
         self.embeddings.weight.data[idx] = torch.FloatTensor(embedding)
 
 
-<<<<<<< HEAD
-class Comick(Module):
-    """
-    This is the current architecture.
-=======
 class Context(MirrorLSTM):
     """
     This Context module adds dropout and a fully connected layer to a MultiLSTM class.
@@ -310,7 +305,6 @@
 class ComickDev(Module):
     """
     This is the architecture in development.
->>>>>>> d3d67027
     """
 
     def __init__(self,
